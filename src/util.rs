--- conflicted
+++ resolved
@@ -71,11 +71,7 @@
     })
 }
 
-<<<<<<< HEAD
 pub fn read_seq<C, R, T>(r: &mut R) -> C
-=======
-pub fn read_seq<C, R, T>(_: DagCborCodec, r: &mut R) -> C
->>>>>>> 8a54a905
 where
     C: FromIterator<anyhow::Result<T>>,
     R: io::Read + io::Seek,
@@ -109,12 +105,7 @@
     R: io::Read + io::Seek,
     T: Decode<DagCborCodec>,
 {
-<<<<<<< HEAD
-    let iter = (0..len).map(|_| T::decode(DagCborCodec, r));
-    C::from_iter(iter)
-=======
     (0..len).map(|_| T::decode(DagCborCodec, r)).collect()
->>>>>>> 8a54a905
 }
 
 /// read an indefinite length cbor sequence into a generic collection that implements FromIterator
@@ -124,11 +115,7 @@
     R: io::Read + io::Seek,
     T: Decode<DagCborCodec>,
 {
-<<<<<<< HEAD
-    let iter = from_fallible_fn(|| -> anyhow::Result<Option<T>> {
-=======
     from_fallible_fn(|| -> anyhow::Result<Option<T>> {
->>>>>>> 8a54a905
         let major = read_u8(r)?;
         if major == 0xff {
             return Ok(None);
